cmake_minimum_required(VERSION 3.30)
project(Black_Engine)

set(CMAKE_CXX_STANDARD 20)

option(BUILD_TESTS "Build the test suite" ON)
if(COMMAND cmake_policy)
    cmake_policy(SET CMP0003 NEW)
endif()

set(GLFW_BUILD_EXAMPLES OFF CACHE BOOL "" FORCE)
set(GLFW_BUILD_TESTS OFF CACHE BOOL "" FORCE)
set(GLFW_BUILD_DOCS OFF CACHE BOOL "" FORCE)
set(GLFW_INSTALL OFF CACHE BOOL "" FORCE)

add_subdirectory(external/glfw)

add_library(glad STATIC
        external/glad/src/glad.c
)
target_include_directories(glad PUBLIC
        ${CMAKE_CURRENT_SOURCE_DIR}/external/glad/include
)

# First define imgui library so ImGuizmo can find it
add_library(imgui STATIC
        external/imgui/imgui.cpp
        external/imgui/imgui_draw.cpp
        external/imgui/imgui_tables.cpp
        external/imgui/imgui_widgets.cpp
        external/imgui/backends/imgui_impl_glfw.cpp
        external/imgui/backends/imgui_impl_opengl3.cpp
)

target_include_directories(imgui PUBLIC
        ${CMAKE_CURRENT_SOURCE_DIR}/external/imgui
        ${CMAKE_CURRENT_SOURCE_DIR}/external/imgui/backends
        ${CMAKE_CURRENT_SOURCE_DIR}/external/glfw/include
)

# Now define ImGuizmo library after imgui is set up
add_library(ImGuizmo STATIC
        external/ImGuizmo/ImGuizmo.cpp
)

target_include_directories(ImGuizmo PUBLIC
        external/ImGuizmo
        ${CMAKE_CURRENT_SOURCE_DIR}/external/imgui
)

add_executable(Black_Engine
        src/main.cpp
        src/Application.cpp
        src/Application.h
        src/Engine/Render/Shader/Shader.h
        src/Engine/Render/Shader/Shader.cpp
        src/Engine/Render/Mesh/Mesh.cpp
        src/Engine/Render/Mesh/Mesh.h
        src/Engine/Render/Primitives/Primitives.cpp
        src/Engine/Render/Primitives/Primitives.h
        src/Engine/Scene/Scene.cpp
        src/Engine/Scene/Scene.h
        src/Engine/Component/BaseComponent.h
        src/Engine/Component/TransformComponent.cpp
        src/Engine/Component/TransformComponent.h
        src/Engine/Component/MeshRendererComponent.cpp
        src/Engine/Component/MeshRendererComponent.h
        src/Engine/Entity/GameObject.h
        src/Engine/Entity/GameObject.cpp
        src/Core/Camera/Camera.h
        src/Core/Camera/Camera.cpp
        src/Core/InputManager/InputManager.h
        src/Core/InputManager/InputManager.cpp
        src/Core/WindowManager/WindowManager.h
        src/Core/WindowManager/WindowManager.cpp
        src/Editor/UI/Panels/Panel.h
        src/Editor/UI/Panels/Panel.cpp
        src/Editor/UI/Layout/EditorLayout.h
        src/Editor/UI/Layout/EditorLayout.cpp
        src/Editor/UI/Panels/HierarchyPanel/HierarchyPanel.h
        src/Editor/UI/Panels/InspectorPanel/InspectorPanel.h
        src/Editor/UI/Panels/ScenePanel/ScenePanel.h
        src/Editor/UI/Panels/GamePanel/GamePanel.h
        src/Core/ImGui/ImGuiLayer.h
        src/Core/ImGui/ImGuiLayer.cpp
        src/Editor/UI/Panels/HierarchyPanel/HierarchyPanel.cpp
        src/Editor/UI/Panels/GamePanel/GamePanel.cpp
        src/Editor/UI/Panels/ScenePanel/ScenePanel.cpp
        src/Editor/UI/Panels/InspectorPanel/InspectorPanel.cpp
        src/Core/InputManager/InputEvent.h
        src/Core/InputSystem/InputSystem.h
        src/Core/InputSystem/InputSystem.cpp
        src/Core/InputManager/IInputEventReceiver.h
        src/Engine/Component/MeshComponent.h
        src/Engine/Component/MeshComponent.cpp
        src/Editor/UI/Panels/InspectorPanel/ComponentDrawers.h
        src/Editor/UI/Panels/InspectorPanel/ComponentDrawers.cpp
<<<<<<< HEAD
        src/Editor/SelectionManager.h
        src/Editor/SelectionManager.cpp

=======
        src/Engine/Render/Texture/Texture.cpp
        src/Engine/Render/Texture/Texture.h
        src/Engine/Render/Mesh/VBO/VBO.cpp
        src/Engine/Render/Mesh/VBO/VBO.h
        src/Engine/Render/Mesh/VAO/VAO.cpp
        src/Engine/Render/Mesh/VAO/VAO.h
        src/Engine/Render/Mesh/EBO/EBO.cpp
        src/Engine/Render/Mesh/EBO/EBO.h
        src/Engine/Render/Material/Material.cpp
        src/Engine/Render/Material/Material.h
>>>>>>> 2c7472b4
)

target_include_directories(Black_Engine PRIVATE
        ${CMAKE_CURRENT_SOURCE_DIR}/external/stb
        ${CMAKE_CURRENT_SOURCE_DIR}/external/glm
        ${CMAKE_CURRENT_SOURCE_DIR}/src
        ${CMAKE_CURRENT_SOURCE_DIR}/external/ImGuizmo
        ${CMAKE_CURRENT_SOURCE_DIR}/external/imgui
)
# stb.cpp için statik kütüphane oluştur
add_library(stb STATIC external/stb/stb.cpp)

target_link_libraries(Black_Engine PRIVATE
        glad
        imgui
        glfw
        opengl32
<<<<<<< HEAD
        ImGuizmo
=======
        stb
>>>>>>> 2c7472b4
)





if (BUILD_TESTS)
    enable_testing()
    add_subdirectory(external/googletest)
    add_subdirectory(tests)
endif()<|MERGE_RESOLUTION|>--- conflicted
+++ resolved
@@ -95,11 +95,6 @@
         src/Engine/Component/MeshComponent.cpp
         src/Editor/UI/Panels/InspectorPanel/ComponentDrawers.h
         src/Editor/UI/Panels/InspectorPanel/ComponentDrawers.cpp
-<<<<<<< HEAD
-        src/Editor/SelectionManager.h
-        src/Editor/SelectionManager.cpp
-
-=======
         src/Engine/Render/Texture/Texture.cpp
         src/Engine/Render/Texture/Texture.h
         src/Engine/Render/Mesh/VBO/VBO.cpp
@@ -110,7 +105,9 @@
         src/Engine/Render/Mesh/EBO/EBO.h
         src/Engine/Render/Material/Material.cpp
         src/Engine/Render/Material/Material.h
->>>>>>> 2c7472b4
+        src/Editor/SelectionManager.h
+        src/Editor/SelectionManager.cpp
+
 )
 
 target_include_directories(Black_Engine PRIVATE
@@ -128,11 +125,8 @@
         imgui
         glfw
         opengl32
-<<<<<<< HEAD
         ImGuizmo
-=======
         stb
->>>>>>> 2c7472b4
 )
 
 
